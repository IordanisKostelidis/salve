/**
 * @module formats
 * @desc This module contains data and utilities to work with the
 * schema format that salve uses natively.
 * @author Louis-Dominique Dubeau
 * @license MPL 2.0
 * @copyright 2013 Mangalam Research Center for Buddhist Languages
 */
define(/** @lends module:formats */ function (require, exports, module) {
'use strict';

var util = require("./util");
var inherit = require("./oop").inherit;
var patterns = require("./patterns");
var pro = patterns.__protected;

//
// MODIFICATIONS TO THIS TABLE MUST BE REFLECTED IN rng-to-js.xsl
//
var name_to_constructor = {
    // Array = 0 is hard-coded elsewhere in the conversion code so don't
    // change it.
    0: Array,
    Empty: pro.Empty,
    1: pro.Empty,
    Data: pro.Data,
    2: pro.Data,
    List: pro.List,
    3: pro.List,
    Param: pro.Param,
    4: pro.Param,
    Value: pro.Value,
    5: pro.Value,
    NotAllowed: pro.NotAllowed,
    6: pro.NotAllowed,
    Text: pro.Text,
    7: pro.Text,
    Ref: pro.Ref,
    8: pro.Ref,
    OneOrMore: pro.OneOrMore,
    9: pro.OneOrMore,
    Choice: pro.Choice,
    10: pro.Choice,
    Group: pro.Group,
    11: pro.Group,
    Attribute: pro.Attribute,
    12: pro.Attribute,
    Element: pro.Element,
    13: pro.Element,
    Define: pro.Define,
    14: pro.Define,
    Grammar: pro.Grammar,
    15: pro.Grammar,
    EName: pro.EName,
    16: pro.EName
};


//
// MODIFICATIONS TO THESE VARIABLES MUST BE REFLECTED IN rng-to-js.xsl
//

// This is a bit field
var OPTION_NO_PATHS = 1;
// var OPTION_WHATEVER = 2;
// var OPTION_WHATEVER_PLUS_1 = 4;
// etc...

function OldFormatError() {
    Error.call(this, "your schema file must be recreated with a newer " +
               "version of salve-convert");
}

inherit(OldFormatError, Error);

/**
 * Applies a constructor.
 *
 * @private
 * @param {Function} ctor The constructor to apply.
 * @param {Array} args The arguments to pass to the constructor.
 * @returns {Object} An object created by the constructor.
 */
function _applyConstructor(ctor, args) {
    var new_obj = Object.create(ctor.prototype);
    var ctor_ret = ctor.apply(new_obj, args);

    // Some constructors return a value; make sure to use it!
    return ctor_ret !== undefined ? ctor_ret: new_obj;
}

/**
 * A class for walking the JSON object representing a schema.
 *
 * @private
 * @constructor
 * @param {Object} options The options object from the file that
 * contains the schema.
 */
function V2JSONWalker(options) {
    this.options = options;
}

/**
 * Walks a V2 representation of a JavaScript object.
 *
 * @private
 * @param {Array} array The array representing the object.
 * @throws {Error} If the object is malformed.
<<<<<<< HEAD
 * @returns {Object} The return value of {@link
 * module:formats~V1JSONWalker#_processObject _processObject}.
=======
 * @returns {Object} The return value of {@link module:formats~V2JSONWalker#_processObject _processObject}.
>>>>>>> a2882c71
 */
V2JSONWalker.prototype.walkObject = function(array) {
    if (array.length < 1)
        throw new Error("array too small to contain object");

    var type = array[0];
    if (type === undefined)
        throw new Error("object without type: " + util.inspec(array));

    var ctor = name_to_constructor[type];
    if (ctor === undefined)
        throw new Error("undefined type: " + type);

    if (ctor === Array)
        throw new Error("trying to build array with _constructObjectV2");

    var add_path = (this.options & OPTION_NO_PATHS) && ctor !== pro.EName;

    var args;
    if (array.length > 1) {
        args = array.slice(1);
        if (add_path)
            args.unshift("");
        args.unshift(0);
        args = this._processArrayForCtor(args);
    }
    else if (add_path)
        args = [""];
    else
        args = [];

    return this._processObject(array, ctor, args);
};

/**
 * Processes an object. Derived classes will want to override this
 * method to perform their work.
 *
 * @param {Array} array The object represented as an array.
 * @param {Function} ctor The object's constructor.
 * @param {Array} args The arguments that should be passed to the
 * constructor.
 * @returns {Object|undefined} If the <code>V2JSONWalker</code>
 * instance is meant to convert the JSON data, then this method should
 * return an Object. If the <code>V2JSONWalker</code> instance is
 * meant to check the JSON data, then it should return
 * <code>undefined</code>.
 */
V2JSONWalker.prototype._processObject = function(array, ctor, args) {
    return undefined; // Do nothing
};

/**
 * Process an array so that it can be used by a constructor.
 *
 * @private
 * @param {Array} arr The array to resolve.
 * @throws {Error} If the array is malformed.
 * @returns {Array} The processed array.
 */
V2JSONWalker.prototype._processArrayForCtor = function (arr) {
    // Drop the array type indicator.
    return this._walkArray(arr).slice(1);
};


/**
 * Resolve an array according to format V2. For each element, if the
 * element is an array, it is resolved. If the element is an object,
 * then the object is constructed. Otherwise, the element remains as
 * is.
 *
 * @private
 * @param {Array} arr The array to resolve.
 * @throws {Error} If the array is malformed.
 * @returns {Array} The processed array.
 */
V2JSONWalker.prototype._processArray = function (arr) {
    // Drop the array type indicator.
    return this._walkArray(arr).slice(1);
};

V2JSONWalker.prototype._walkArray = function (arr) {
    if (arr[0] !== 0)
        throw new Error("array type not 0, but " + arr[0] +
                        " for array " + arr);

    var ret = [0];
    for (var el_ix = 1, el; (el = arr[el_ix]) !== undefined; el_ix++) {
        if (el instanceof Array) {
            if (el[0] !== 0)
                ret.push(this.walkObject(el));
            else
                ret.push(this._processArray(el));
        }
        else
            ret.push(el);
    }
    return ret;
};

/**
 * A JSON walker that constructs a pattern tree as it walks the JSON
 * object.
 *
 * @private
 * @extends module:formats~V2JSONWalker
 */
function V2Constructor() {
    V2JSONWalker.apply(this, arguments);
}
inherit(V2Constructor, V2JSONWalker);

V2Constructor.prototype._processObject = function (array, ctor, args) {
    if (ctor === pro.Data && args.length >= 4) {
        // Parameters are represented as an array of strings in the
        // file. Transform this array of strings into an array of objects.
        var params = args[3];
        if (params.length % 2 !== 0)
            throw new Error("parameter array length not a multiple of 2");

        var new_params = [];
        for(var i = 0; i < params.length; i += 2)
            new_params.push({name: params[i], value: params[i+1]});
        args[3] = new_params;
    }
    return _applyConstructor(ctor, args);
};

//
// MODIFICATIONS TO THIS FUNCTION MUST BE REFLECTED IN rng-to-js.xsl
//
/**
 * Constructs a tree of patterns from a JSON representation of a RNG
 * schema. This representation must have been created by simplifying
 * the original RNG and then converting it with the
 * <code>rng-to-js.xsl</code> transformation provided with salve.
 *
 * @param {string} code The JSON representation.
 * @throws {Error} When the version of the JSON representation is not
 * supported.
 * @returns {module:validate~Pattern} The tree.
 */
function constructTree(code) {
    var parsed = JSON.parse(code);
    if (typeof(parsed) === 'object' && !parsed.v)
        throw new OldFormatError(); // version 0

    var version = parsed.v;
    var options = parsed.o;
    if (version === 2)
        return new V2Constructor(options).walkObject(parsed.d, options);
    else
        throw new Error("unknown version: " + version);
}

exports.constructTree = constructTree;

//
// Exports which are meant for other modules internal to salve.
//
// DO NOT USE THIS OUTSIDE SALVE! THIS EXPORT MAY CHANGE AT ANY TIME!
// YOU'VE BEEN WARNED!
//
exports.__protected = {
    V2JSONWalker: V2JSONWalker,
    name_to_constructor: name_to_constructor,
    OPTION_NO_PATHS: OPTION_NO_PATHS
};

});

//  LocalWords:  MPL util oop rng js xsl JSON constructObjectV
//  LocalWords:  JSONWalker RNG<|MERGE_RESOLUTION|>--- conflicted
+++ resolved
@@ -107,12 +107,8 @@
  * @private
  * @param {Array} array The array representing the object.
  * @throws {Error} If the object is malformed.
-<<<<<<< HEAD
  * @returns {Object} The return value of {@link
- * module:formats~V1JSONWalker#_processObject _processObject}.
-=======
- * @returns {Object} The return value of {@link module:formats~V2JSONWalker#_processObject _processObject}.
->>>>>>> a2882c71
+ * module:formats~V2JSONWalker#_proxcessObject _processObject}.
  */
 V2JSONWalker.prototype.walkObject = function(array) {
     if (array.length < 1)
